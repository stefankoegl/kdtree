﻿# -*- coding: utf-8 -*-


"""A Python implemntation of a kd-tree

This package provides a simple implementation of a kd-tree in Python.
https://en.wikipedia.org/wiki/K-d_tree
"""

from __future__ import print_function

import operator
import math
from collections import deque
from functools import wraps
from bounded_priority_queue import BoundedPriorityQueue

__author__ = u'Stefan Kögl <stefan@skoegl.net>'
__version__ = '0.11'
__website__ = 'https://github.com/stefankoegl/kdtree'
__license__ = 'ISC license'


# maps child position to its comparison operator
COMPARE_CHILD = {
    0: (operator.le, operator.sub),
    1: (operator.ge, operator.add),
}

class Node(object):
    """ A Node in a kd-tree

    A tree is represented by its root node, and every node represents
    its subtree"""

    def __init__(self, data=None, left=None, right=None):
        self.data = data
        self.left = left
        self.right = right


    @property
    def is_leaf(self):
        """ Returns True if a Node has no subnodes

        >>> Node().is_leaf
        True

        >>> Node( 1, left=Node(2) ).is_leaf
        False
        """
        return (not self.data) or \
               (all(not bool(c) for c, p in self.children))


    def preorder(self):
        """ iterator for nodes: root, left, right """

        if not self:
            return

        yield self

        if self.left:
            for x in self.left.preorder():
                yield x

        if self.right:
            for x in self.right.preorder():
                yield x


    def inorder(self):
        """ iterator for nodes: left, root, right """

        if not self:
            return

        if self.left:
            for x in self.left.inorder():
                yield x

        yield self

        if self.right:
            for x in self.right.inorder():
                yield x


    def postorder(self):
        """ iterator for nodes: left, right, root """

        if not self:
            return

        if self.left:
            for x in self.left.postorder():
                yield x

        if self.right:
            for x in self.right.postorder():
                yield x

        yield self


    @property
    def children(self):
        """
        Returns an iterator for the non-empty children of the Node

        The children are returned as (Node, pos) tuples where pos is 0 for the
        left subnode and 1 for the right.

        >>> len(list(create(dimensions=2).children))
        0

        >>> len(list(create([ (1, 2) ]).children))
        0

        >>> len(list(create([ (2, 2), (2, 1), (2, 3) ]).children))
        2
        """

        if self.left and self.left.data is not None:
            yield self.left, 0
        if self.right and self.right.data is not None:
            yield self.right, 1


    def set_child(self, index, child):
        """ Sets one of the node's children

        index 0 refers to the left, 1 to the right child """

        if index == 0:
            self.left = child
        else:
            self.right = child


    def height(self):
        """
        Returns height of the (sub)tree, without considering
        empty leaf-nodes

        >>> create(dimensions=2).height()
        0

        >>> create([ (1, 2) ]).height()
        1

        >>> create([ (1, 2), (2, 3) ]).height()
        2
        """

        min_height = int(bool(self))
        return max([min_height] + [c.height()+1 for c, p in self.children])


    def get_child_pos(self, child):
        """ Returns the position if the given child

        If the given node is the left child, 0 is returned. If its the right
        child, 1 is returned. Otherwise None """

        for c, pos in self.children:
            if child == c:
                return pos


    def __repr__(self):
        return '<%(cls)s - %(data)s>' % \
            dict(cls=self.__class__.__name__, data=repr(self.data))


    def __nonzero__(self):
        return self.data is not None

    __bool__ = __nonzero__

    def __eq__(self, other):
        if isinstance(other, tuple):
            return self.data == other
        else:
            return self.data == other.data

    def __hash__(self):
        return id(self)


def require_axis(f):
    """ Check if the object of the function has axis and sel_axis members """

    @wraps(f)
    def _wrapper(self, *args, **kwargs):
        if None in (self.axis, self.sel_axis):
            raise ValueError('%(func_name) requires the node %(node)s '
                    'to have an axis and a sel_axis function' %
                    dict(func_name=f.__name__, node=repr(self)))

        return f(self, *args, **kwargs)

    return _wrapper



class KDNode(Node):
    """ A Node that contains kd-tree specific data and methods """
    
    
    def __init__(self, data=None, left=None, right=None, axis=None,
            sel_axis=None, dimensions=None):
        """ Creates a new node for a kd-tree

        If the node will be used within a tree, the axis and the sel_axis
        function should be supplied.

        sel_axis(axis) is used when creating subnodes of the current node. It
        receives the axis of the parent node and returns the axis of the child
        node. """

        super(KDNode, self).__init__(data, left, right)
        self.axis = axis
        self.sel_axis = sel_axis
        self.dimensions = dimensions


    @require_axis
    def add(self, point):
        """
        Adds a point to the current node or iteratively
        descends to one of its children.

        Users should call add() only to the topmost tree.
        """

        current = self
        while True:
            # If one of the points doesn't have the same dim, raise an error.
            check_dimensionality([point], dimensions=current.dimensions)

            # Adding has hit an empty leaf-node, add here.
            if current.data is None:
                current.data = point
                return current

            # split on self.axis, recurse either left or right
            if point[current.axis] < current.data[current.axis]:
                if current.left is None:
                    # We add the point and break.
                    current.left = current.create_subnode(point)
                    return current.left
                else:
                    # We iterate over the point current and go back at the beginning of while.
                    current = current.left
                    #self.left.add(point)
            else:
                if current.right is None:
                    current.right = current.create_subnode(point)
                    return current.right
                else:
                    current = current.right


    @require_axis
    def create_subnode(self, data):
        """ Creates a subnode for the current node """

        # IT WILL PROBABLY CREATE A KDNODE.
        return self.__class__(data,
                axis=self.sel_axis(self.axis),
                sel_axis=self.sel_axis,
                dimensions=self.dimensions)


    @require_axis
    def find_replacement(self):
        """ Finds a replacement for the current node

        The replacement is returned as a
        (replacement-node, replacements-parent-node) tuple """

        if self.right:
            child, parent = self.right.extreme_child(min, self.axis)
        else:
            child, parent = self.left.extreme_child(max, self.axis)

        return (child, parent if parent is not None else self)


    def should_remove(self, point, node):
        """ checks if self's point (and maybe identity) matches """
        if not self.data == point:
            return False

        return (node is None) or (node is self)


    @require_axis
    def remove(self, point, node=None):
        """ Removes the node with the given point from the tree

        Returns the new root node of the (sub)tree.

        If there are multiple points matching "point", only one is removed. The
        optional "node" parameter is used for checking the identity, once the
        removeal candidate is decided."""

        # Recursion has reached an empty leaf node, nothing here to delete
        if not self:
            return

        # Recursion has reached the node to be deleted
        if self.should_remove(point, node):
            return self._remove(point)

        # Remove direct subnode
        if self.left and self.left.should_remove(point, node):
            self.left = self.left._remove(point)

        elif self.right and self.right.should_remove(point, node):
            self.right = self.right._remove(point)

        # Recurse to subtrees
        if point[self.axis] <= self.data[self.axis]:
            if self.left:
                self.left = self.left.remove(point, node)

        if point[self.axis] >= self.data[self.axis]:
            if self.right:
                self.right = self.right.remove(point, node)

        return self


    @require_axis
    def _remove(self, point):
        # we have reached the node to be deleted here

        # deleting a leaf node is trivial
        if self.is_leaf:
            self.data = None
            return self

        # we have to delete a non-leaf node here

        # find a replacement for the node (will be the new subtree-root)
        root, max_p = self.find_replacement()

        # self and root swap positions
        tmp_l, tmp_r = self.left, self.right
        self.left, self.right = root.left, root.right
        root.left, root.right = tmp_l if tmp_l is not root else self, tmp_r if tmp_r is not root else self
        self.axis, root.axis = root.axis, self.axis

        # Special-case if we have not chosen a direct child as the replacement
        if max_p is not self:
            pos = max_p.get_child_pos(root)
            max_p.set_child(pos, self)
            max_p.remove(point, self)

        else:
            root.remove(point, self)

        return root


    @property
    def is_balanced(self):
        """ Returns True if the (sub)tree is balanced

        The tree is balanced if the heights of both subtrees differ at most by
        1 """

        left_height = self.left.height() if self.left else 0
        right_height = self.right.height() if self.right else 0

        if abs(left_height - right_height) > 1:
            return False

        return all(c.is_balanced for c, _ in self.children)


    def rebalance(self):
        """
        Returns the (possibly new) root of the rebalanced tree
        """

        return create([x.data for x in self.inorder()])


    def axis_dist(self, point, axis):
        """
        Squared distance at the given axis between
        the current Node and the given point
        """
        return math.pow(self.data[axis] - point[axis], 2)


    def dist(self, point):
        """
        Squared distance between the current Node
        and the given point
        """
        # r=[0,1,2] or r=[0,1]
        r = range(self.dimensions)
        return sum([self.axis_dist(point, i) for i in r])


    def search_knn(self, point, k, dist=None):
        """ Return the k nearest neighbors of point and their distances

        point must be an actual point, not a node.

        k is the number of results to return. The actual results can be less
        (if there aren't more nodes to return) or more in case of equal
        distances.

        dist is a distance function, expecting two points and returning a
        distance value. Distance values can be any compareable type.

        The result is an ordered list of (node, distance) tuples.
        """

        prev = None
        current = self

        # If a distance function is provided, use it, otherwise use the default Euclidean distance (Pow((x2-x1),2) + ...)
        if dist is None:
            get_dist = lambda n: n.dist(point)
        else:
            get_dist = lambda n: dist(n.data, point)

        # the nodes do not keep a reference to their parents
        parents = {current: None}

        # go down the tree as we would for inserting
        # JO: Similar to if (current == null)
        # I think here we search for the test point.
        ######while current:
        ######    if point[current.axis] < current.data[current.axis]:
        ######        # left side
        ######        parents[current.left] = current
        ######        prev = current
        ######        current = current.left
        ######    else:
        ######        # right side
        ######        parents[current.right] = current
        ######        prev = current
        ######        current = current.right
        ######
        ######if not prev:
        ######    return []

        examined = set()
        results = BoundedPriorityQueue(k)

        # Go up the tree, looking for better solutions
        ####current = prev
        ####while current:
        # search node and update results
        current._search_node(point, k, results, examined, get_dist)
            #current = parents[current]
        
        # We sort the final result by the distance in the tuple (<KdNode>, distance)
        BY_VALUE = lambda kv: kv[1]
        print ("Visited " + str(len(examined)) + " nodes.")
        return sorted(results.items(), key=BY_VALUE)
    
    def _search_node(self, point, k, results, examined, get_dist):
<<<<<<< HEAD
        examined.add(self)

        # get current best
        if not results:
            bestNode = None
            bestDist = float('inf')

        else:
            bestNode, bestDist = sorted(results.items(), key=lambda n_d: n_d[1], reverse=True)[0]
=======
        if not self:
            return
        #examined.add(self)
>>>>>>> 18e1c59a

        # If the current node is closer than the current best, then it
        # becomes the current best.
        # self.distance(point) (when self is current).
        nodeDist = get_dist(self)
<<<<<<< HEAD
        if nodeDist < bestDist:
            if len(results) == k and bestNode:
               results.pop(bestNode)

            results[self] = nodeDist

        # if we're equal to the current best, add it, regardless of k
        elif nodeDist == bestDist:
            results[self] = nodeDist

        # if we don't have k results yet, add it anyway
        elif len(results) < k:
            results[self] = nodeDist

        # get new best
        bestNode = next(iter(sorted(results, key=get_dist, reverse=True)))
        bestDist = get_dist(bestNode)

=======
        
        # The bounded priority queue has all the logic inside of it.
        # For more info see BoundedPriorityQueue add function
        results.add((self, nodeDist))
        
        if point[self.axis] < self.data[self.axis]:
            self.left._search_node(point, k, results, examined, get_dist)
        else:
            self.right._search_node(point, k, results, examined, get_dist)
        
        # Fetch the biggest distance from the BPQ.
        # This is used tu check besides if: abs(point[axis] - nodePoint[axis]) < maxDistance)
        maxDist = results.max()
        
        absoluteDistance = abs(self.data[self.axis] - point[self.axis])
        
>>>>>>> 18e1c59a
        # Check whether there could be any points on the other side of the
        # splitting plane that are closer to the search point than the current
        # best.
        if absoluteDistance < maxDist or results.size() < k:
            if point[self.axis] < self.data[self.axis]:
                self.right._search_node(point, k, results, examined, get_dist)
            else:
                self.left._search_node(point, k, results, examined, get_dist)

    @require_axis
    def search_nn(self, point, dist=None):
        """
        Search the nearest node of the given point

        point must be an actual point, not a node. The nearest node to the
        point is returned. If a location of an actual node is used, the Node
        with this location will be returned (not its neighbor).

        dist is a distance function, expecting two points and returning a
        distance value. Distance values can be any compareable type.

        The result is a (node, distance) tuple.
        """

        return next(iter(self.search_knn(point, 1, dist)), None)


    @require_axis
    def search_nn_dist(self, point, distance, best=None):
        """
        Search the n nearest nodes of the given point which are within given
        distance

        point must be a location, not a node. A list containing the n nearest
        nodes to the point within the distance will be returned.
        """

        if best is None:
            best = []

        # consider the current node
        if self.dist(point) < distance:
            best.append(self)

        # sort the children, nearer one first (is this really necessairy?)
        children = sorted(self.children, key=lambda c_p1: c_p1[0].dist(point))

        for child, p in children:
            # check if child node needs to be recursed
            if self.axis_dist(point, self.axis) < math.pow(distance, 2):
                child.search_nn_dist(point, distance, best)

        return best


    @require_axis
    def is_valid(self):
        """ Checks recursively if the tree is valid

        It is valid if each node splits correctly """

        if not self:
            return True

        if self.left and self.data[self.axis] < self.left.data[self.axis]:
            return False

        if self.right and self.data[self.axis] > self.right.data[self.axis]:
            return False

        return all(c.is_valid() for c, _ in self.children) or self.is_leaf


    def extreme_child(self, sel_func, axis):
        """ Returns a child of the subtree and its parent

        The child is selected by sel_func which is either min or max
        (or a different function with similar semantics). """

        max_key = lambda child_parent: child_parent[0].data[axis]


        # we don't know our parent, so we include None
        me = [(self, None)] if self else []

        child_max = [c.extreme_child(sel_func, axis) for c, _ in self.children]
        # insert self for unknown parents
        child_max = [(c, p if p is not None else self) for c, p in child_max]

        candidates =  me + child_max

        if not candidates:
            return None, None

        return sel_func(candidates, key=max_key)



def create(point_list=None, dimensions=None, axis=0, sel_axis=None):
    """ Creates a kd-tree from a list of points

    All points in the list must be of the same dimensionality.

    If no point_list is given, an empty tree is created. The number of
    dimensions has to be given instead.

    If both a point_list and dimensions are given, the numbers must agree.

    Axis is the axis on which the root-node should split.

    sel_axis(axis) is used when creating subnodes of a node. It receives the
    axis of the parent node and returns the axis of the child node. """

    if not point_list and not dimensions:
        raise ValueError('either point_list or dimensions must be provided')

    elif point_list:
        dimensions = check_dimensionality(point_list, dimensions)

    # by default cycle through the axis
    sel_axis = sel_axis or (lambda prev_axis: (prev_axis+1) % dimensions)

    if not point_list:
        return KDNode(sel_axis=sel_axis, axis=axis, dimensions=dimensions)

    # Sort point list and choose median as pivot element
    point_list.sort(key=lambda point: point[axis])
    median = len(point_list) // 2

    loc   = point_list[median]
    left  = create(point_list[:median], dimensions, sel_axis(axis))
    right = create(point_list[median + 1:], dimensions, sel_axis(axis))
    return KDNode(loc, left, right, axis=axis, sel_axis=sel_axis, dimensions=dimensions)


def check_dimensionality(point_list, dimensions=None):
    dimensions = dimensions or len(point_list[0])
    for p in point_list:
        if len(p) != dimensions:
            raise ValueError('All Points in the point_list must have the same dimensionality')

    return dimensions



def level_order(tree, include_all=False):
    """ Returns an iterator over the tree in level-order

    If include_all is set to True, empty parts of the tree are filled
    with dummy entries and the iterator becomes infinite. """

    q = deque()
    q.append(tree)
    while q:
        node = q.popleft()
        yield node

        if include_all or node.left:
            q.append(node.left or node.__class__())

        if include_all or node.right:
            q.append(node.right or node.__class__())



def visualize(tree, max_level=100, node_width=10, left_padding=5):
    """ Prints the tree to stdout """

    height = min(max_level, tree.height()-1)
    max_width = pow(2, height)

    per_level = 1
    in_level  = 0
    level     = 0

    for node in level_order(tree, include_all=True):

        if in_level == 0:
            print()
            print()
            print(' '*left_padding, end=' ')

        width = int(max_width*node_width/per_level)

        node_str = (str(node.data) if node else '').center(width)
        print(node_str, end=' ')

        in_level += 1

        if in_level == per_level:
            in_level   = 0
            per_level *= 2
            level     += 1

        if level > height:
            break

    print()
    print()<|MERGE_RESOLUTION|>--- conflicted
+++ resolved
@@ -469,46 +469,14 @@
         return sorted(results.items(), key=BY_VALUE)
     
     def _search_node(self, point, k, results, examined, get_dist):
-<<<<<<< HEAD
-        examined.add(self)
-
-        # get current best
-        if not results:
-            bestNode = None
-            bestDist = float('inf')
-
-        else:
-            bestNode, bestDist = sorted(results.items(), key=lambda n_d: n_d[1], reverse=True)[0]
-=======
         if not self:
             return
         #examined.add(self)
->>>>>>> 18e1c59a
 
         # If the current node is closer than the current best, then it
         # becomes the current best.
         # self.distance(point) (when self is current).
         nodeDist = get_dist(self)
-<<<<<<< HEAD
-        if nodeDist < bestDist:
-            if len(results) == k and bestNode:
-               results.pop(bestNode)
-
-            results[self] = nodeDist
-
-        # if we're equal to the current best, add it, regardless of k
-        elif nodeDist == bestDist:
-            results[self] = nodeDist
-
-        # if we don't have k results yet, add it anyway
-        elif len(results) < k:
-            results[self] = nodeDist
-
-        # get new best
-        bestNode = next(iter(sorted(results, key=get_dist, reverse=True)))
-        bestDist = get_dist(bestNode)
-
-=======
         
         # The bounded priority queue has all the logic inside of it.
         # For more info see BoundedPriorityQueue add function
@@ -525,7 +493,6 @@
         
         absoluteDistance = abs(self.data[self.axis] - point[self.axis])
         
->>>>>>> 18e1c59a
         # Check whether there could be any points on the other side of the
         # splitting plane that are closer to the search point than the current
         # best.
