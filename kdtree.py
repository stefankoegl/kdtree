--- conflicted
+++ resolved
@@ -449,64 +449,6 @@
             if self.left is not None:
                 self.left._search_node(point, k, results, get_dist)
         else:
-<<<<<<< HEAD
-            bestNode, bestDist = sorted(results.items(), key=lambda n_d: n_d[1], reverse=True)[0]
-
-        nodesChanged = False
-
-        # If the current node is closer than the current best, then it
-        # becomes the current best.
-        nodeDist = get_dist(self)
-        if nodeDist < bestDist:
-            if len(results) == k and bestNode:
-               results.pop(bestNode)
-
-            results[self] = nodeDist
-            nodesChanged = True
-
-        # if we're equal to the current best, add it, regardless of k
-        elif nodeDist == bestDist:
-            results[self] = nodeDist
-            nodesChanged = True
-
-        # if we don't have k results yet, add it anyway
-        elif len(results) < k:
-            results[self] = nodeDist
-            nodesChanged = True
-
-        # get new best only if nodes have changed
-        if nodesChanged:
-            bestNode, bestDist = next(iter(
-                sorted(results.items(), key=lambda n: n[1], reverse=True)
-            ))
-
-        # Check whether there could be any points on the other side of the
-        # splitting plane that are closer to the search point than the current
-        # best.
-        for child, pos in self.children:
-            if child in examined:
-                continue
-
-            examined.add(child)
-            compare, combine = COMPARE_CHILD[pos]
-
-            # Since the hyperplanes are all axis-aligned this is implemented
-            # as a simple comparison to see whether the difference between the
-            # splitting coordinate of the search point and current node is less
-            # than the distance (overall coordinates) from the search point to
-            # the current best.
-            nodePoint = self.data[self.axis]
-            pointPlusDist = combine(point[self.axis], bestDist)
-            lineIntersects = compare(pointPlusDist, nodePoint)
-
-            # If the hypersphere crosses the plane, there could be nearer
-            # points on the other side of the plane, so the algorithm must move
-            # down the other branch of the tree from the current node looking
-            # for closer points, following the same recursive process as the
-            # entire search.
-            if lineIntersects:
-                child._search_node(point, k, results, examined, get_dist)
-=======
             if self.right is not None:
                 self.right._search_node(point, k, results, get_dist)
 
@@ -519,7 +461,6 @@
             else:
                 if self.left is not None:
                     self.left._search_node(point, k, results, get_dist)
->>>>>>> 03552f66
 
 
     @require_axis
